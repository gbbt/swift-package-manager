--- conflicted
+++ resolved
@@ -33,25 +33,21 @@
     * `.package(url: String, .revision(String))` -> `.package(url: String, revision: String)`    
     * `.package(url: String, .exact(Version))` -> `.package(url: String, exact: Version)` 
 
+* [#3717]
+
+  Introduce a second version of `Package.resolved` file format which more accurately captures package identity.
+
 * [#3890]
 
   To increase the security of packages, SwiftPM performs trust on first use (TOFU) validation. The fingerprint of a package is now being recorded when the package is first downloaded from a Git repository or package registry. Subsequent downloads must have fingerpints matching previous recorded values, otherwise it would result in build warnings or failures depending on settings.   
 
-<<<<<<< HEAD
-* [#3717]
-
-  Introduce a second version of `Package.resolved` file format which more accurately captures package identity.
-
-
-=======
 * [#3670], [#3901], [#3942]
-  
-  Location of configuration files (including mirror file) have changed to accomodate new features that require more robust configuration directories structure, such as SE-0292:
-  
-  * `<project>/.swiftpm/config` (mirrors file) was moved to `<project>/.swiftpm/configuration/mirrors.json`. SwiftPM 5.6 will automatically copy the file from the old location to the new one and emit a warning to prompt the user to delete the file from the old location.
-  * `~/.swiftpm/config/collections.json` (collections file) was moved to `~/.swiftpm/configuration/collections.json`. SwiftPM 5.6 will automatically copy the file from the old location to the new one and emit a warning to prompt the user to delete the file from the old location.
-  
->>>>>>> ae5eca89
+
+  Location of configuration files (including mirror file) have changed to accomodate new features that require more robust configuration directories structure, such as SE-0292:  
+    * `<project>/.swiftpm/config` (mirrors file) was moved to `<project>/.swiftpm/configuration/mirrors.json`. SwiftPM 5.6 will automatically copy the file from the old location to the new one and emit a warning to prompt the user to delete the file from the old location.
+    * `~/.swiftpm/config/collections.json` (collections file) was moved to `~/.swiftpm/configuration/collections.json`. SwiftPM 5.6 will automatically copy the file from the old location to the new one and emit a warning to prompt the user to delete the file from the old location.
+
+
 Swift 5.5
 -----------
 * [#3410]
@@ -97,7 +93,6 @@
     
     The package manager now throws an error if a manifest file contains invalid UTF-8 byte sequences.
     
-
 
 Swift 4.2
 ---------
@@ -139,6 +134,7 @@
 * [#1489]
   A simpler progress bar is now generated for "dumb" terminals.
 
+
 Swift 4.1
 ---------
 
@@ -160,6 +156,7 @@
 
 * `--specifier` option for `swift test` is now deprecated.
   Use `--filter` instead which supports regex.
+
 
 Swift 3.0
 ---------
@@ -207,12 +204,8 @@
 [#3486]: https://github.com/apple/swift-package-manager/pull/3486
 [#3641]: https://github.com/apple/swift-package-manager/pull/3641
 [#3649]: https://github.com/apple/swift-package-manager/pull/3649
-<<<<<<< HEAD
+[#3670]: https://github.com/apple/swift-package-manager/pull/3670
 [#3717]: https://github.com/apple/swift-package-manager/pull/3717
 [#3890]: https://github.com/apple/swift-package-manager/pull/3890
-=======
-[#3670]: https://github.com/apple/swift-package-manager/pull/3670
-[#3890]: https://github.com/apple/swift-package-manager/pull/3890
 [#3901]: https://github.com/apple/swift-package-manager/pull/3901
-[#3942]: https://github.com/apple/swift-package-manager/pull/3942
->>>>>>> ae5eca89
+[#3942]: https://github.com/apple/swift-package-manager/pull/3942